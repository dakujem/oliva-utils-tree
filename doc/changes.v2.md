--- conflicted
+++ resolved
@@ -7,15 +7,12 @@
 ## RecursiveTreeBuilder
 Set `$throwOnMultipleRoots` to TRUE by default.
 
-<<<<<<< HEAD
 ## Public properties
 Public property access will be replaced by public getters and the members will be marked `protected`.
 
 ## Deprecated
 All stuff marked as deprecated will be removed.
 
-=======
 
 # NodeBase API
-Change `NodeBase::getChild`, `NodeBase::getChildIndex` and `NodeBase::getSiblings` to return `NULL` instead of `FALSE`.
->>>>>>> 830cb634
+Change `NodeBase::getChild`, `NodeBase::getChildIndex` and `NodeBase::getSiblings` to return `NULL` instead of `FALSE`.